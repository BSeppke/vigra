--- conflicted
+++ resolved
@@ -51,23 +51,15 @@
 {
 
 template < class VoxelType, unsigned int ndim >
-<<<<<<< HEAD
-NumpyAnyArray pythonGaussianGradientND(NumpyArray<ndim, Singleband<VoxelType> > volume,
-                                       python::object sigma,
-                                       NumpyArray<ndim, TinyVector<VoxelType, (int)ndim> > res = NumpyArray<ndim, TinyVector<VoxelType, (int)ndim> >(),
-                                       python::object sigma_d = python::object(0.0), python::object step_size = python::object(1.0))
+NumpyAnyArray 
+pythonGaussianGradientND(NumpyArray<ndim, Singleband<VoxelType> > array,
+                         python::object sigma,
+                         NumpyArray<ndim, TinyVector<VoxelType, (int)ndim> > res = NumpyArray<ndim, TinyVector<VoxelType, (int)ndim> >(),
+                         python::object sigma_d = python::object(0.0), 
+                         python::object step_size = python::object(1.0))
 {
     pythonScaleParam<ndim> params(sigma, sigma_d, step_size, "gaussianGradient");
-    res.reshapeIfEmpty(volume.shape(), "gaussianGradient(): Output array has wrong shape.");
-    {
-        PyAllowThreads _pythread;
-        gaussianGradientMultiArray(srcMultiArrayRange(volume), destMultiArray(res), params());
-    }
-=======
-NumpyAnyArray pythonGaussianGradientND(NumpyArray<ndim, Singleband<VoxelType> > array,
-                                       double sigma,
-                                       NumpyArray<ndim, TinyVector<VoxelType, (int)ndim> > res=python::object())
-{
+    params.permuteLikewise(array);
     std::string description("Gaussian gradient, scale=");
     description += asString(sigma);
     
@@ -75,30 +67,22 @@
                    "gaussianGradient(): Output array has wrong shape.");
 
     PyAllowThreads _pythread;
-    gaussianGradientMultiArray(srcMultiArrayRange(array), destMultiArray(res), sigma);
-
->>>>>>> adbbde76
+        gaussianGradientMultiArray(srcMultiArrayRange(array), destMultiArray(res), params());
+
     return res;
 }
 
 
 template < class VoxelType, unsigned int ndim >
 NumpyAnyArray 
-<<<<<<< HEAD
-pythonGaussianGradientMagnitudeND(NumpyArray<ndim, Multiband<VoxelType> > volume,
+pythonGaussianGradientMagnitudeND(NumpyArray<ndim, Multiband<VoxelType> > array,
                                   const pythonScaleParam<ndim - 1> & params,
                                   NumpyArray<ndim-1, Singleband<VoxelType> > res = NumpyArray<ndim-1, Singleband<VoxelType> >())
-=======
-pythonGaussianGradientMagnitudeND(NumpyArray<ndim, Multiband<VoxelType> > array,
-                                  double sigma, 
-                                  NumpyArray<ndim-1, Singleband<VoxelType> > res=python::object())
->>>>>>> adbbde76
 {
     using namespace vigra::functor;
     static const int sdim = ndim - 1;
     
-    std::string description("Gaussian gradient magnitude, scale=");
-    description += asString(sigma);
+    std::string description("Gaussian gradient magnitude");
     
     res.reshapeIfEmpty(array.taggedShape().setChannelDescription(description), 
           "gaussianGradientMagnitude(): Output array has wrong shape.");
@@ -110,24 +94,11 @@
     
     for(int k=0; k<array.shape(sdim); ++k)
     {
-<<<<<<< HEAD
-        PyAllowThreads _pythread;
-        for(int k=0; k<volume.shape(ndim-1); ++k)
-        {
-            MultiArrayView<ndim-1, VoxelType, StridedArrayTag> bvolume = volume.bindOuter(k);
-        
-            gaussianGradientMultiArray(srcMultiArrayRange(bvolume), destMultiArray(grad), params());
-            combineTwoMultiArrays(srcMultiArrayRange(grad), srcMultiArray(res), destMultiArray(res), 
-                                  squaredNorm(Arg1())+Arg2());
-        }
-        transformMultiArray(srcMultiArrayRange(res), destMultiArray(res), sqrt(Arg1()));
-=======
         MultiArrayView<sdim, VoxelType, StridedArrayTag> barray = array.bindOuter(k);
     
-        gaussianGradientMultiArray(srcMultiArrayRange(barray), destMultiArray(grad), sigma);
+        gaussianGradientMultiArray(srcMultiArrayRange(barray), destMultiArray(grad), params());
         combineTwoMultiArrays(srcMultiArrayRange(grad), srcMultiArray(res), destMultiArray(res), 
                               squaredNorm(Arg1())+Arg2());
->>>>>>> adbbde76
     }
     transformMultiArray(srcMultiArrayRange(res), destMultiArray(res), sqrt(Arg1()));
     
@@ -138,20 +109,12 @@
 template < class PixelType>
 NumpyAnyArray 
 pythonRieszTransformOfLOG2D(NumpyArray<2, Singleband<PixelType> > image,
-<<<<<<< HEAD
-                            double scale, unsigned int xorder,
-                            unsigned int yorder,
-                            NumpyArray<2, Singleband<PixelType> > res = NumpyArray<2, Singleband<PixelType> >())
-{
-    res.reshapeIfEmpty(image.shape(), "rieszTransformOfLOG2D(): Output array has wrong shape.");
-=======
                             double scale, 
                             unsigned int xorder, unsigned int yorder,
-                            NumpyArray<2, Singleband<PixelType> > res = python::object())
+                            NumpyArray<2, Singleband<PixelType> > res = NumpyArray<2, Singleband<PixelType> >())
 {
     res.reshapeIfEmpty(image.taggedShape().setChannelDescription("Riesz transform"), 
               "rieszTransformOfLOG2D(): Output array has wrong shape.");    
->>>>>>> adbbde76
     
     PyAllowThreads _pythread;
     rieszTransformOfLOG(srcImageRange(image), destImage(res), scale, xorder, yorder);
@@ -168,8 +131,7 @@
     using namespace vigra::functor;
     static const int sdim = ndim - 1;
     
-    std::string description("channel-wise Gaussian gradient magnitude, scale=");
-    description += asString(sigma);
+    std::string description("channel-wise Gaussian gradient magnitude");
     
     res.reshapeIfEmpty(volume.taggedShape().setChannelDescription(description), 
              "gaussianGradientMagnitude(): Output array has wrong shape.");
@@ -180,23 +142,11 @@
     
     for(int k=0; k<volume.shape(sdim); ++k)
     {
-<<<<<<< HEAD
-        PyAllowThreads _pythread;
-        for(int k=0; k<volume.shape(ndim-1); ++k)
-        {
-            MultiArrayView<ndim-1, VoxelType, StridedArrayTag> bvolume = volume.bindOuter(k);
-            MultiArrayView<ndim-1, VoxelType, StridedArrayTag> bres = res.bindOuter(k);
-        
-        gaussianGradientMultiArray(srcMultiArrayRange(bvolume), destMultiArray(grad), params());
-            transformMultiArray(srcMultiArrayRange(grad), destMultiArray(bres), norm(Arg1()));
-        }
-=======
         MultiArrayView<sdim, VoxelType, StridedArrayTag> bvolume = volume.bindOuter(k);
         MultiArrayView<sdim, VoxelType, StridedArrayTag> bres = res.bindOuter(k);
     
-        gaussianGradientMultiArray(srcMultiArrayRange(bvolume), destMultiArray(grad), sigma);
+        gaussianGradientMultiArray(srcMultiArrayRange(bvolume), destMultiArray(grad), params());
         transformMultiArray(srcMultiArrayRange(grad), destMultiArray(bres), norm(Arg1()));
->>>>>>> adbbde76
     }
     
     return res;
@@ -210,6 +160,7 @@
                                 python::object sigma_d, python::object step_size)
 {
     pythonScaleParam<ndim - 1> params(sigma, sigma_d, step_size, "gaussianGradientMagnitude");
+    params.permuteLikewise(volume);
     return accumulate
               ? pythonGaussianGradientMagnitudeND(volume, params, NumpyArray<ndim-1, Singleband<VoxelType> >(res))
               : pythonGaussianGradientMagnitudeND(volume, params, NumpyArray<ndim, Multiband<VoxelType> >(res));
@@ -217,43 +168,31 @@
 
 template < class VoxelType, unsigned int ndim >
 NumpyAnyArray pythonSymmetricGradientND(NumpyArray<ndim, Singleband<VoxelType> > volume,
-<<<<<<< HEAD
                                         double sigma,
                                         NumpyArray<ndim, TinyVector<VoxelType, (int)ndim> > res=python::object(),
                                         python::object step_size = python::object(1.0))
 {
     pythonScaleParam<ndim> steps(python::object(0.0), python::object(0.0),
                                  step_size, "symmetricGradient");
-    res.reshapeIfEmpty(volume.shape(), "symmetricGradient(): Output array has wrong shape.");
-    symmetricGradientMultiArray(srcMultiArrayRange(volume), destMultiArray(res), steps());
-=======
-                                        NumpyArray<ndim, TinyVector<VoxelType, (int)ndim> > res=python::object())
-{
+    steps.permuteLikewise(volume);
     res.reshapeIfEmpty(volume.taggedShape().setChannelDescription("symmetric gradient"), 
              "symmetricGradient(): Output array has wrong shape.");
     
     PyAllowThreads _pythread;
-    symmetricGradientMultiArray(srcMultiArrayRange(volume), destMultiArray(res));
->>>>>>> adbbde76
+    symmetricGradientMultiArray(srcMultiArrayRange(volume), destMultiArray(res), steps());
     return res;
 }
 
 template < class VoxelType, unsigned int N >
 NumpyAnyArray 
-<<<<<<< HEAD
-pythonHessianOfGaussianND(NumpyArray<N, Singleband<VoxelType> > volume,
+pythonHessianOfGaussianND(NumpyArray<N, Singleband<VoxelType> > array,
                           python::object sigma,
-                          NumpyArray<N, TinyVector<VoxelType, int(N*(N-1)/2)> > res=python::object(),
-                          python::object sigma_d = python::object(0.0), python::object step_size = python::object(1.0))
+                          NumpyArray<N, TinyVector<VoxelType, int(N*(N+1)/2)> > res= NumpyArray<N, TinyVector<VoxelType, int(N*(N+1)/2)> >(),
+                          python::object sigma_d = python::object(0.0), 
+                          python::object step_size = python::object(1.0))
 {
     pythonScaleParam<N> params(sigma, sigma_d, step_size, "hessianOfGaussian");
-    res.reshapeIfEmpty(volume.shape(), "hessianOfGaussian(): Output array has wrong shape.");
-    hessianOfGaussianMultiArray(srcMultiArrayRange(volume), destMultiArray(res), params());
-=======
-pythonHessianOfGaussianND(NumpyArray<N, Singleband<VoxelType> > array,
-                          double sigma,
-                          NumpyArray<N, TinyVector<VoxelType, int(N*(N+1)/2)> > res=python::object())
-{
+    params.permuteLikewise(array);
     std::string description("Hessian of Gaussian (flattened upper triangular matrix), scale=");
     description += asString(sigma);
     
@@ -261,8 +200,7 @@
            "hessianOfGaussian(): Output array has wrong shape.");
     
     PyAllowThreads _pythread;
-    hessianOfGaussianMultiArray(srcMultiArrayRange(array), destMultiArray(res), sigma);
->>>>>>> adbbde76
+    hessianOfGaussianMultiArray(srcMultiArrayRange(array), destMultiArray(res), params());
     return res;
 }
 
@@ -271,17 +209,11 @@
 NumpyAnyArray 
 pythonHessianOfGaussian3D(NumpyArray<3, Singleband<VoxelType> > volume,
                           python::object sigma,
-                          NumpyArray<3, TinyVector<VoxelType, 6> > res=python::object(),
+                          NumpyArray<3, TinyVector<VoxelType, 6> > res=NumpyArray<3, TinyVector<VoxelType, 6> >(),
                           python::object sigma_d = python::object(0.0), python::object step_size = python::object(1.0))
 {
-<<<<<<< HEAD
     pythonScaleParam<3> params(sigma, sigma_d, step_size, "hessianOfGaussian");
-    res.reshapeIfEmpty(volume.shape(), "hessianOfGaussian(): Output array has wrong shape.");
-    {
-        PyAllowThreads _pythread;
-        hessianOfGaussianMultiArray(srcMultiArrayRange(volume), destMultiArray(res), params());
-    }
-=======
+    params.permuteLikewise(volume);
     std::string description("Hessian of Gaussian (flattened upper triangular matrix), scale=");
     description += asString(sigma);
     
@@ -289,9 +221,8 @@
           "hessianOfGaussian(): Output array has wrong shape.");
     
     PyAllowThreads _pythread;
-    hessianOfGaussianMultiArray(srcMultiArrayRange(volume), destMultiArray(res), sigma);
-    
->>>>>>> adbbde76
+    hessianOfGaussianMultiArray(srcMultiArrayRange(volume), destMultiArray(res), params());
+    
     return res;
 }
 
@@ -299,17 +230,11 @@
 NumpyAnyArray 
 pythonHessianOfGaussian2D(NumpyArray<2, Singleband<PixelType> > image,
                           python::object sigma,
-                          NumpyArray<2, TinyVector<PixelType, 3> > res=python::object(),
+                          NumpyArray<2, TinyVector<PixelType, 3> > res=NumpyArray<2, TinyVector<PixelType, 3> >(),
                           python::object sigma_d = python::object(0.0), python::object step_size = python::object(1.0))
 {
-<<<<<<< HEAD
     pythonScaleParam<2> params(sigma, sigma_d, step_size, "hessianOfGaussian");
-    res.reshapeIfEmpty(image.shape(), "hessianOfGaussian(): Output array has wrong shape.");
-    {
-        PyAllowThreads _pythread;
-        hessianOfGaussianMultiArray(srcMultiArrayRange(image), destMultiArray(res), params());
-    }
-=======
+    params.permuteLikewise(image);
     std::string description("Hessian of Gaussian (flattened upper triangular matrix), scale=");
     description += asString(sigma);
     
@@ -317,77 +242,47 @@
              "hessianOfGaussian(): Output array has wrong shape.");
     
     PyAllowThreads _pythread;
-    hessianOfGaussianMultiArray(srcMultiArrayRange(image), destMultiArray(res), sigma);
-    
->>>>>>> adbbde76
+    hessianOfGaussianMultiArray(srcMultiArrayRange(image), destMultiArray(res), params());
+    
     return res;
 }
 #endif
 
 template <class PixelType, unsigned int N>
 NumpyAnyArray 
-<<<<<<< HEAD
-pythonStructureTensor(NumpyArray<N, Multiband<PixelType> > image, 
+pythonStructureTensor(NumpyArray<N, Multiband<PixelType> > array, 
                       python::object innerScale, python::object outerScale,
-                      NumpyArray<N-1, TinyVector<PixelType, int(N*(N-1)/2)> > res=python::object(),
+                      NumpyArray<N-1, TinyVector<PixelType, int(N*(N-1)/2)> > res=NumpyArray<N-1, TinyVector<PixelType, int(N*(N-1)/2)> >(),
                       python::object sigma_d = python::object(0.0), python::object step_size = python::object(1.0))
-=======
-pythonStructureTensor(NumpyArray<N, Multiband<PixelType> > array, 
-                      double innerScale, double outerScale,
-                      NumpyArray<N-1, TinyVector<PixelType, int(N*(N-1)/2)> > res=python::object() )
->>>>>>> adbbde76
 {
     using namespace vigra::functor;
     static const int sdim = N - 1;
     
+    pythonScaleParam<N-1> params(innerScale, sigma_d, step_size, outerScale, "structureTensor");
+    params.permuteLikewise(array);
     std::string description("structure tensor (flattened upper triangular matrix), inner scale=");
     description += asString(innerScale) + ", outer scale=" + asString(outerScale);
     
-<<<<<<< HEAD
-    pythonScaleParam<N-1> params(innerScale, sigma_d, step_size, outerScale, "structureTensor");
-    res.reshapeIfEmpty(typename MultiArrayShape<N-1>::type(image.shape().begin()), 
-=======
-    res.reshapeIfEmpty(array.taggedShape().setChannelDescription(description), 
->>>>>>> adbbde76
+    res.reshapeIfEmpty(array.taggedShape().setChannelDescription(description), 
                  "structureTensor(): Output array has wrong shape.");
     
     PyAllowThreads _pythread;
 
     MultiArrayView<sdim, PixelType, StridedArrayTag> band = array.bindOuter(0);	
     structureTensorMultiArray(srcMultiArrayRange(band), destMultiArray(res), 
-                              innerScale, outerScale);
+                              params());
     
     if(array.shape(sdim) > 1)
     {
-<<<<<<< HEAD
-        PyAllowThreads _pythread;
-        structureTensorMultiArray(srcMultiArrayRange(band), destMultiArray(res),
-                                  params());
-=======
         MultiArray<sdim, TinyVector<PixelType, int(N*(N-1)/2)> > st(res.shape());
->>>>>>> adbbde76
         
         for(int b=1; b<array.shape(sdim); ++b)
         {
-<<<<<<< HEAD
-            MultiArray<N-1, TinyVector<PixelType, int(N*(N-1)/2)> > st(res.shape());
-            
-            for(int b=1; b<image.shape(N-1); ++b)
-            {
-                MultiArrayView<N-1, PixelType, StridedArrayTag> band = image.bindOuter(b);
-                structureTensorMultiArray(srcMultiArrayRange(band), destMultiArray(st), 
-                                      params());
-                combineTwoMultiArrays(srcMultiArrayRange(res), srcMultiArray(st), 
-                                      destMultiArray(res), Arg1() + Arg2());
-            }
-            
-=======
             MultiArrayView<sdim, PixelType, StridedArrayTag> band = array.bindOuter(b);
             structureTensorMultiArray(srcMultiArrayRange(band), destMultiArray(st), 
-                                      innerScale, outerScale);
+                                      params());
             combineTwoMultiArrays(srcMultiArrayRange(res), srcMultiArray(st), 
                                   destMultiArray(res), Arg1() + Arg2());
->>>>>>> adbbde76
         }
     }
     
@@ -398,7 +293,7 @@
 NumpyAnyArray 
 pythonBoundaryTensor2D(NumpyArray<2, Singleband<SrcPixelType> > image,
                        double scale,
-                       NumpyArray<2, TinyVector<DestPixelType, 3> > res = python::object())
+                       NumpyArray<2, TinyVector<DestPixelType, 3> > res = NumpyArray<2, TinyVector<DestPixelType, 3> >())
 {
     std::string description("boundary tensor (flattened upper triangular matrix), scale=");
     description += asString(scale);
@@ -500,7 +395,7 @@
 
 template < class SrcPixelType, typename DestPixelType >
 NumpyAnyArray 
-pythonHourGlassFilter2D(NumpyArray<2, TinyVector<SrcPixelType, 3> >image,
+pythonHourGlassFilter2D(NumpyArray<2, TinyVector<SrcPixelType, 3> > image,
                         double sigma, 
                         double rho,
                         NumpyArray<2, TinyVector<DestPixelType, 3> > res = python::object())
@@ -591,13 +486,8 @@
     
     // FIXME: is this function still needed?
     def("hessianOfGaussian2D",
-<<<<<<< HEAD
-        registerConverters(&pythonHessianOfGaussian2D<float>),
+        registerConverters(&pythonHessianOfGaussianND<float, 2>),
         (arg("image"), arg("sigma"), arg("out")=python::object(), arg("sigma_d")=0.0, arg("step_size")=1.0),
-=======
-        registerConverters(&pythonHessianOfGaussianND<float, 2>),
-        (arg("image"), arg("sigma"), arg("out")=python::object()),
->>>>>>> adbbde76
         "Calculate the Hessian matrix by means of a derivative of "
         "Gaussian filters at the given scale for a 2D scalar image.\n"
         "\n"
@@ -614,34 +504,34 @@
 
     // FIXME: is this function still needed?
     def("hessianOfGaussian3D",
-<<<<<<< HEAD
-        registerConverters(&pythonHessianOfGaussian3D<float>),
+        registerConverters(&pythonHessianOfGaussianND<float, 3>),
         (arg("volume"), arg("sigma"), arg("out")=python::object(), arg("sigma_d")=0.0, arg("step_size")=1.0),
-=======
-        registerConverters(&pythonHessianOfGaussianND<float, 3>),
-        (arg("volume"), arg("sigma"), arg("out")=python::object()),
->>>>>>> adbbde76
         "Calculate the Hessian matrix by means of a derivative of "
-        "Gaussian filters at the given scale for a 2D or 3D scalar image.\n"
+        "Gaussian filters at the given scale for a 3D scalar image.\n"
         "\n"
         "For details see hessianOfGaussianMultiArray_ in the vigra C++ documentation.\n");
 
     def("hessianOfGaussian",
         registerConverters(&pythonHessianOfGaussianND<float,2>),
-        (arg("image"), arg("sigma"), arg("out")=python::object()),
+        (arg("image"), arg("sigma"), arg("out")=python::object(), arg("sigma_d")=0.0, arg("step_size")=1.0),
         "Calculate the Hessian matrix by means of a derivative of "
         "Gaussian filters at the given scale for a 2D scalar image.\n"
         "\n"
+        "If 'sigma' is a single value, an isotropic filter at this scale is "
+        "applied (i.e., each dimension is filtered in the same way). "
+        "If 'sigma' is a tuple or list of values, the amount of smoothing "
+        "will be different for each spatial dimension.\n"
+        "The optional 'sigma_d' (single, tuple, or list) denotes the resolution standard deviation "
+        "per axis, the optional 'step_size' (single, tuple, or list) the distance between two adjacent "
+        "pixels for each dimension. "
+        "The length of the tuples or lists must be equal to the "
+        "number of spatial dimensions.\n\n"        
         "For details see hessianOfGaussianMultiArray_ in the vigra C++ documentation.\n");
 
     def("hessianOfGaussian",
         registerConverters(&pythonHessianOfGaussianND<float,3>),
-<<<<<<< HEAD
-        (arg("volume"), arg("sigma"), arg("out")=python::object(), arg("sigma_d")=0.0, arg("step_size")=1.0));
-=======
-        (arg("volume"), arg("sigma"), arg("out")=python::object()),
+        (arg("volume"), arg("sigma"), arg("out")=python::object(), arg("sigma_d")=0.0, arg("step_size")=1.0),
         "Likewise for a 3D scalar or multiband volume.\n");
->>>>>>> adbbde76
 
     def("structureTensor",
         registerConverters(&pythonStructureTensor<float,3>),
