--- conflicted
+++ resolved
@@ -48,13 +48,9 @@
 # include <vigra/random_forest_hdf5_impex.hxx>
 #endif
 
-<<<<<<< HEAD
 #define RandomForest RandomForest_Deprec
-=======
-#define RandomForest RandomForestDeprec
-#define DecisionTree DecisionTreeDeprec
+
 #define RandomForestOptions RandomForestOptionsDeprec
->>>>>>> a1aa501a
 
 namespace python = boost::python;
 namespace vigra
@@ -146,10 +142,7 @@
 }
 
 } // namespace vigra
-<<<<<<< HEAD
 #undef RandomForest 
-=======
-
 using namespace vigra;
 using namespace boost::python;
 
@@ -157,5 +150,4 @@
 {
     import_vigranumpy();
     defineRandomForest();
-}
->>>>>>> a1aa501a
+}