/************************************************************************/
/*                                                                      */
/*                 Copyright 2009 by Ullrich Koethe                     */
/*                                                                      */
/*    This file is part of the VIGRA computer vision library.           */
/*    The VIGRA Website is                                              */
/*        http://hci.iwr.uni-heidelberg.de/vigra/                       */
/*    Please direct questions, bug reports, and contributions to        */
/*        ullrich.koethe@iwr.uni-heidelberg.de    or                    */
/*        vigra@informatik.uni-hamburg.de                               */
/*                                                                      */
/*    Permission is hereby granted, free of charge, to any person       */
/*    obtaining a copy of this software and associated documentation    */
/*    files (the "Software"), to deal in the Software without           */
/*    restriction, including without limitation the rights to use,      */
/*    copy, modify, merge, publish, distribute, sublicense, and/or      */
/*    sell copies of the Software, and to permit persons to whom the    */
/*    Software is furnished to do so, subject to the following          */
/*    conditions:                                                       */
/*                                                                      */
/*    The above copyrigfht notice and this permission notice shall be    */
/*    included in all copies or substantial portions of the             */
/*    Software.                                                         */
/*                                                                      */
/*    THE SOFTWARE IS PROVIDED "AS IS", WITHOUT WARRANTY OF ANY KIND    */
/*    EXPRESS OR IMPLIED, INCLUDING BUT NOT LIMITED TO THE WARRANTIES   */
/*    OF MERCHANTABILITY, FITNESS FOR A PARTICULAR PURPOSE AND          */
/*    NONINFRINGEMENT. IN NO EVENT SHALL THE AUTHORS OR COPYRIGHT       */
/*    HOLDERS BE LIABLE FOR ANY CLAIM, DAMAGES OR OTHER LIABILITY,      */
/*    WHETHER IN AN ACTION OF CONTRACT, TORT OR OTHERWISE, ARISING      */
/*    FROM, OUT OF OR IN CONNECTION WITH THE SOFTWARE OR THE USE OR     */
/*    OTHER DEALINGS IN THE SOFTWARE.                                   */
/*                                                                      */
/************************************************************************/

#define PY_ARRAY_UNIQUE_SYMBOL vigranumpylearning_PyArray_API
// #define NO_IMPORT_ARRAY

#include <vigra/numpy_array.hxx>
#include <vigra/numpy_array_converters.hxx>
#include <vigra/random_forest.hxx>
#ifdef HasHDF5
# include <vigra/random_forest_hdf5_impex.hxx>
#endif
#include <set>
#include <cmath>
#include <memory>
#include <boost/python.hpp>

namespace python = boost::python;
namespace vigra
{

template<class FeatureType>
OnlinePredictionSet<FeatureType>* pythonConstructOnlinePredictioSet(NumpyArray<2,FeatureType> features,int num_sets)
{
    return new OnlinePredictionSet<FeatureType>(features,num_sets);
}

template<class LabelType, class FeatureType>
RandomForest<LabelType>*
pythonConstructRandomForest(int treeCount,
                            int mtry,
                            int min_split_node_size,
                            int training_set_size,
                            float training_set_proportions,
                            bool sample_with_replacement,
                            bool sample_classes_individually,
                            bool prepare_online)


{
    RandomForestOptions options;
    options .features_per_node(mtry)
            .sample_with_replacement(sample_with_replacement)
            .tree_count(treeCount)
            .prepare_online_learning(prepare_online)
            .min_split_node_size(min_split_node_size);


    if(mtry  > 0)
        options.samples_per_tree(mtry);

    if(training_set_size != 0)
        options.samples_per_tree(training_set_size);
    else
        options.samples_per_tree(training_set_proportions);

    if(sample_classes_individually)
        options.use_stratification(RF_EQUAL);

    RandomForest<LabelType>* rf = new RandomForest<LabelType>(options);

    return rf;
}

#ifdef HasHDF5
template<class LabelType>
RandomForest<LabelType> * 
pythonImportRandomForestFromHDF5(std::string filename, 
					             std::string pathname = "")
{ 
    std::auto_ptr<RandomForest<LabelType> > rf(new RandomForest<LabelType>);
    
    vigra_precondition(rf_import_HDF5(*rf, filename, pathname),
           "RandomForest(): Unable to load from HDF5 file.");
           
    return rf.release();
}					
#endif // HasHDF5

template<class LabelType, class FeatureType>
python::tuple
pythonLearnRandomForestWithFeatureSelection(RandomForest<LabelType> & rf, 
                                            NumpyArray<2,FeatureType> trainData, 
                                            NumpyArray<2,LabelType> trainLabels)
{
    VariableImportanceVisitor var_imp;

    double oob;
	Py_BEGIN_ALLOW_THREADS
	oob = rf.learn(trainData, trainLabels, create_visitor(var_imp));
	Py_END_ALLOW_THREADS

    // std::cout << "out of bag: " << oob << std::endl;

    NumpyArray<2, double> varImp(MultiArrayShape<2>::type(var_imp.variable_importance_.shape(0),
                                                           var_imp.variable_importance_.shape(1))); 

    for (int x=0;x<varImp.shape(0);x++)
        for (int y=0;y<varImp.shape(1);y++)
            varImp(x,y)= var_imp.variable_importance_(x,y);

    return python::make_tuple(oob, varImp);
}

template<class LabelType, class FeatureType>
double
pythonLearnRandomForest(RandomForest<LabelType> & rf, 
                        NumpyArray<2,FeatureType> trainData, 
                        NumpyArray<2,LabelType> trainLabels)
{
  double oob;

  Py_BEGIN_ALLOW_THREADS
  oob = rf.learn(trainData, trainLabels);
  Py_END_ALLOW_THREADS
  
  //std::cout << "out of bag: " << oob << std::endl;
  return oob;
}

template<class LabelType,class FeatureType>
void 
pythonRFOnlineLearn(RandomForest<LabelType> & rf,
                    NumpyArray<2,FeatureType> trainData,
                    NumpyArray<2,LabelType> trainLabels,
                    int startIndex,
                    bool adjust_thresholds)
{
    Py_BEGIN_ALLOW_THREADS
    rf.onlineLearn(trainData, trainLabels, startIndex, adjust_thresholds);
    Py_END_ALLOW_THREADS
}

template<class LabelType,class FeatureType>
void 
pythonRFReLearnTree(RandomForest<LabelType> & rf,
                    NumpyArray<2,FeatureType> trainData,
                    NumpyArray<2,LabelType> trainLabels,
                    int treeId)
{
    Py_BEGIN_ALLOW_THREADS
    rf.reLearnTree(trainData,trainLabels,treeId);
    Py_END_ALLOW_THREADS
}

template<class LabelType,class FeatureType>
NumpyAnyArray 
pythonRFPredictLabels(RandomForest<LabelType> const & rf,
                      NumpyArray<2,FeatureType> testData,
                      NumpyArray<2,LabelType> res)
{
    //construct result
    res.reshapeIfEmpty(MultiArrayShape<2>::type(testData.shape(0),1),
                       "Output array has wrong dimensions.");
    rf.predictLabels(testData,res);
    return res;
}

template<class LabelType, class FeatureType>
NumpyAnyArray 
pythonRFPredictProbabilities(RandomForest<LabelType> & rf,
                             NumpyArray<2,FeatureType> testData, 
                             NumpyArray<2,float> res)
{
    //construct result
    res.reshapeIfEmpty(MultiArrayShape<2>::type(testData.shape(0), rf.ext_param_.class_count_),
                       "Output array has wrong dimensions.");
	Py_BEGIN_ALLOW_THREADS
    rf.predictProbabilities(testData,res);
	Py_END_ALLOW_THREADS
    return res;
}

template<class LabelType,class FeatureType>
NumpyAnyArray 
pythonRFPredictProbabilitiesOnlinePredSet(RandomForest<LabelType> & rf,
                                          OnlinePredictionSet<FeatureType> & predSet,
                                          NumpyArray<2,float> res)
{
    //construct result
    res.reshapeIfEmpty(MultiArrayShape<2>::type(predSet.features.shape(0),rf.ext_param_.class_count_),
                       "Output array has wrong dimenstions.");
    clock_t start=clock();
	Py_BEGIN_ALLOW_THREADS
    rf.predictProbabilities(predSet, res);
    Py_END_ALLOW_THREADS
    double duration=(clock()-start)/double(CLOCKS_PER_SEC);
    std::cerr<<"Prediction Time: "<<duration<<std::endl;
    return res;
}


void defineRandomForest()
{
    using namespace python;
    
    docstring_options doc_options(true, true, false);

    class_<OnlinePredictionSet<float> > pred_set_class("RF_OnlinePredictionSet",python::no_init);
    pred_set_class
        .def("__init__",
                python::make_constructor(registerConverters(&pythonConstructOnlinePredictioSet<float>),
                                         boost::python::default_call_policies(),
                                         (arg("features"))),
                                         "docu")

        .def("get_worsed_tree",&OnlinePredictionSet<float>::get_worsed_tree,
           "doku")
    
        .def("invalidateTree",&OnlinePredictionSet<float>::reset_tree,
         (arg("treeId")),
         "doku")
    ;

    enum_<RF_OptionTag>("RF_MTRY_SWITCH")
        .value("RF_MTRY_LOG",RF_LOG)
        .value("RF_MTRY_SQRT",RF_SQRT)
        .value("RF_MTRY_ALL",RF_ALL);

    class_<RandomForest<UInt32> > rfclass_new("RandomForest",python::no_init);

    rfclass_new
        .def("__init__",python::make_constructor(registerConverters(&pythonConstructRandomForest<UInt32,float>),
                                                 boost::python::default_call_policies(),
                                                 ( arg("treeCount")=255,
<<<<<<< HEAD
                                                   arg("mtry")=RF_ALL,
=======
                                                   arg("mtry")= -1,
>>>>>>> 94ba8c42
                                                   arg("min_split_node_size")=1,
                                                   arg("training_set_size")=0,
                                                   arg("training_set_proportions")=1.0,
                                                   arg("sample_with_replacement")=true,
                                                   arg("sample_classes_individually")=false,
                                                   arg("prepare_online_learning")=false)),
             "Constructor::\n\n"
             "  RandomForest(treeCount = 255, mtry=RF_SQRT, min_split_node_size=1,\n"
             "               training_set_size=0, training_set_proportions=1.0,\n"
             "               sample_with_replacement=True, sample_classes_individually=False,\n"
             "               prepare_online_learning=False)\n\n"
             "'treeCount' controls the number of trees that are created.\n\n"
             "See RandomForest_ and RandomForestOptions_ in the C++ documentation "
             "for the meaning of the other parameters.\n")
#ifdef HasHDF5
        .def("__init__",python::make_constructor(&pythonImportRandomForestFromHDF5<UInt32>,
                                                 boost::python::default_call_policies(),
                                                 ( arg("filename"),
                                                   arg("pathInFile")="")),
             "Load from HDF5 file::\n\n"
             "  RandomForest(filename, pathInFile)\n\n")
#endif // HasHDF5
        .def("featureCount",
            &RandomForest<UInt32>::column_count,
             "Returns the number of features the RandomForest works with.\n")
        .def("labelCount",
            &RandomForest<UInt32>::class_count,
             "Returns the number of labels, the RandomForest knows.\n")
        .def("treeCount",
             &RandomForest<UInt32>::tree_count,
             "Returns the 'treeCount', that was set when constructing the RandomForest.\n")
        .def("predictLabels",
             registerConverters(&pythonRFPredictLabels<UInt32,float>),
             (arg("testData"), arg("out")=object()),
             "Predict labels on 'testData'.\n\n"
             "The output is an array containing a labels for every test samples.\n")
        .def("predictProbabilities",
             registerConverters(&pythonRFPredictProbabilities<UInt32,float>),
             (arg("testData"), arg("out")=object()),
             "Predict probabilities for different classes on 'testData'.\n\n"
             "The output is an array containing a probability for every test sample and class.\n")
        .def("predictProbabilities",
             registerConverters(&pythonRFPredictProbabilitiesOnlinePredSet<UInt32,float>),
             (arg("testData"), arg("out")=object()),
             "The output is an array containing a probability for every test sample and class.\n")
        .def("learnRF",
             registerConverters(&pythonLearnRandomForest<UInt32,float>),
             (arg("trainData"), arg("trainLabels")),
             "Trains a random Forest using 'trainData' and 'trainLabels'.\n\n"
             "and returns the OOB. See the vigra documentation for the meaning af the rest of the paremeters.\n")
        .def("reLearnTree",
             registerConverters(&pythonRFReLearnTree<UInt32,float>),
            (arg("trainData"), arg("trainLabels"), arg("treeId")),
             "Re-learn one tree of the forest using 'trainData' and 'trainLabels'.\n\n"
             "and returns the OOB. This might be helpful in an online learning setup to improve the classifier.\n")
        .def("learnRFWithFeatureSelection",
             registerConverters(&pythonLearnRandomForestWithFeatureSelection<UInt32,float>),
             (arg("trainData"), arg("trainLabels")),
             "Train a random Forest using 'trainData' and 'trainLabels'.\n\n"
             "and returns the OOB and the Variable importance"
             "See the vigra documentation for the meaning af the rest of the paremeters.\n")
        .def("onlineLearn",
             registerConverters(&pythonRFOnlineLearn<UInt32,float>),
             (arg("trainData"),arg("trainLabels"),arg("startIndex")),
             "Learn online.\n\n"
             "Works only if forest has been created with prepare_online_learning=true. "
             "Needs the old training data and the new appened, starting at startIndex.\n\n")
#ifdef HasHDF5
        .def("writeHDF5", &rf_export_HDF5<UInt32>,
             (arg("filename"), arg("pathInFile")="", arg("overwriteflag")=false),
             "Store the random forest in the given HDF5 file 'filname' under the internal\n"
             "path 'pathInFile'. If a dataset already exists, 'overwriteflag' determines\n"
             "if the old data are overwritten.\n")
#endif // HasHDF5
        ;
}


void defineRandomForestOld();


} // namespace vigra


using namespace vigra;
using namespace boost::python;

BOOST_PYTHON_MODULE_INIT(learning)
{
    import_vigranumpy();
    defineRandomForest();
    defineRandomForestOld();
}

<|MERGE_RESOLUTION|>--- conflicted
+++ resolved
@@ -255,11 +255,7 @@
         .def("__init__",python::make_constructor(registerConverters(&pythonConstructRandomForest<UInt32,float>),
                                                  boost::python::default_call_policies(),
                                                  ( arg("treeCount")=255,
-<<<<<<< HEAD
-                                                   arg("mtry")=RF_ALL,
-=======
                                                    arg("mtry")= -1,
->>>>>>> 94ba8c42
                                                    arg("min_split_node_size")=1,
                                                    arg("training_set_size")=0,
                                                    arg("training_set_proportions")=1.0,
