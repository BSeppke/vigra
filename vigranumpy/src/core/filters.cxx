--- conflicted
+++ resolved
@@ -50,11 +50,7 @@
 NumpyAnyArray 
 pythonNonlinearDiffusion2D(NumpyArray<3, Multiband<InValue> > image, 
                            double edgeThreshold, double scale,
-<<<<<<< HEAD
-                           NumpyArray<3, Multiband<float> > res=NumpyArray<3, Multiband<float> >())
-=======
-                           NumpyArray<3, Multiband<OutValue> > res=python::object())
->>>>>>> adbbde76
+                           NumpyArray<3, Multiband<OutValue> > res=NumpyArray<3, Multiband<float> >())
 {
     res.reshapeIfEmpty(image.taggedShape(), 
         "nonlinearDiffusion2D(): Output array has wrong shape.");
@@ -73,13 +69,8 @@
 template < class SrcPixelType >
 NumpyAnyArray 
 pythonRadialSymmetryTransform2D(NumpyArray<2, Singleband<SrcPixelType> > image,
-<<<<<<< HEAD
-                                double scale = 1,
-                                NumpyArray<2, Singleband<SrcPixelType> > res = NumpyArray<2, Singleband<SrcPixelType> >())
-=======
                                 double scale = 1.0,
                                 NumpyArray<2, Singleband<SrcPixelType> > res = python::object())
->>>>>>> adbbde76
 {
     std::string description("radial symmetry transform, scale=");
     description += asString(scale);
