--- conflicted
+++ resolved
@@ -2717,32 +2717,18 @@
             shouldEqual(determinant(mns3), -21);
         }
         {
-<<<<<<< HEAD
-            unsigned int ds2[] = {1, 2, 2, 1};
-            unsigned int dns2[] = {1, 2, 3, 1};
-            vigra::Matrix<unsigned int> ms2(Shape(2,2), ds2);
-            vigra::Matrix<unsigned int> mns2(Shape(2,2), dns2);
-=======
             unsigned short ds2[] = {1, 2, 2, 1};
             unsigned short dns2[] = {1, 2, 3, 1};
             vigra::Matrix<unsigned short> ms2(Shape(2,2), ds2);
             vigra::Matrix<unsigned short> mns2(Shape(2,2), dns2);
->>>>>>> 6e277740
             shouldEqual(determinant(ms2), -3);
             shouldEqual(determinant(mns2), -5);
         }
         {
-<<<<<<< HEAD
-            unsigned int ds3[] = {1, 2, 3, 2, 3, 1, 3, 1, 2};
-            unsigned int dns3[] = {1, 2, 3, 5, 3, 1, 3, 1, 2};
-            vigra::Matrix<unsigned int> ms3(Shape(3,3), ds3);
-            vigra::Matrix<unsigned int> mns3(Shape(3,3), dns3);
-=======
             unsigned short ds3[] = {1, 2, 3, 2, 3, 1, 3, 1, 2};
             unsigned short dns3[] = {1, 2, 3, 5, 3, 1, 3, 1, 2};
             vigra::Matrix<unsigned short> ms3(Shape(3,3), ds3);
             vigra::Matrix<unsigned short> mns3(Shape(3,3), dns3);
->>>>>>> 6e277740
             shouldEqual(determinant(ms3), -18);
             shouldEqual(determinant(mns3), -21);
         }
